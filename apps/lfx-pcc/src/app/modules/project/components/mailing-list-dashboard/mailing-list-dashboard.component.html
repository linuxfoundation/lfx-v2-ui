<<<<<<< HEAD
<!-- Copyright The Linux Foundation and each contributor to LFX. -->
<!-- SPDX-License-Identifier: MIT -->

<lfx-project-layout projectTitle="Cloud Native Computing Foundation" projectDescription="The Cloud Native Computing Foundation (CNCF) hosts critical components of the global technology infrastructure. CNCF brings together the world’s top developers, end users, and vendors and runs the largest open source developer conferences.
  " categoryLabel="Open Source" projectSlug="cncf">
=======
<lfx-project-layout
  projectTitle="Cloud Native Computing Foundation"
  projectDescription="The Cloud Native Computing Foundation (CNCF) hosts critical components of the global technology infrastructure. CNCF brings together the world’s top developers, end users, and vendors and runs the largest open source developer conferences.
  "
  categoryLabel="Open Source"
  projectSlug="cncf">
>>>>>>> 95335e21
  <div class="container mx-auto py-6 px-8">
    <div class="grid grid-cols-1 lg:grid-cols-4 gap-6 items-stretch">
      <div class="lg:col-span-3 items-stretch h-full">
        <lfx-card header="Mailing Lists" styleClass="h-full" class="h-full">
          <p>Lorem ipsum dolor sit amet consectetur adipisicing elit. Quisquam, quos.</p>
        </lfx-card>
      </div>
      <div class="lg:col-span-1 items-stretch">
        <lfx-card header="Quick Actions" styleClass="h-full" class="h-full">
          <lfx-menu [model]="menuItems" styleClass="border-none"></lfx-menu>
        </lfx-card>
      </div>
    </div>
  </div>
</lfx-project-layout><|MERGE_RESOLUTION|>--- conflicted
+++ resolved
@@ -1,17 +1,12 @@
-<<<<<<< HEAD
 <!-- Copyright The Linux Foundation and each contributor to LFX. -->
 <!-- SPDX-License-Identifier: MIT -->
 
-<lfx-project-layout projectTitle="Cloud Native Computing Foundation" projectDescription="The Cloud Native Computing Foundation (CNCF) hosts critical components of the global technology infrastructure. CNCF brings together the world’s top developers, end users, and vendors and runs the largest open source developer conferences.
-  " categoryLabel="Open Source" projectSlug="cncf">
-=======
 <lfx-project-layout
   projectTitle="Cloud Native Computing Foundation"
   projectDescription="The Cloud Native Computing Foundation (CNCF) hosts critical components of the global technology infrastructure. CNCF brings together the world’s top developers, end users, and vendors and runs the largest open source developer conferences.
   "
   categoryLabel="Open Source"
   projectSlug="cncf">
->>>>>>> 95335e21
   <div class="container mx-auto py-6 px-8">
     <div class="grid grid-cols-1 lg:grid-cols-4 gap-6 items-stretch">
       <div class="lg:col-span-3 items-stretch h-full">
