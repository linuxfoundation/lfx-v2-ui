// Copyright The Linux Foundation and each contributor to LFX.
// SPDX-License-Identifier: MIT

import { HttpClient, HttpParams } from '@angular/common/http';
import { inject, Injectable, signal, WritableSignal } from '@angular/core';
import { CreateMeetingRequest, Meeting, MeetingParticipant, UpdateMeetingRequest } from '@lfx-pcc/shared/interfaces';
<<<<<<< HEAD
import { catchError, Observable, of, take, tap } from 'rxjs';
=======
import { catchError, Observable, of, tap } from 'rxjs';
>>>>>>> 90e782c2

@Injectable({
  providedIn: 'root',
})
export class MeetingService {
  public meeting: WritableSignal<Meeting | null> = signal(null);

  private readonly http = inject(HttpClient);

  public getMeetings(params?: HttpParams): Observable<Meeting[]> {
    return this.http.get<Meeting[]>('/api/meetings', { params }).pipe(
      catchError((error) => {
        console.error('Failed to load meetings:', error);
        return of([]);
      })
    );
  }

  public getMeetingsByProject(projectId: string, limit?: number, orderBy?: string): Observable<Meeting[]> {
    let params = new HttpParams().set('project_id', `eq.${projectId}`);

    if (limit) {
      params = params.set('limit', limit.toString());
    }

    if (orderBy) {
      params = params.set('order', orderBy);
    }

    return this.getMeetings(params);
  }

  public getRecentMeetingsByProject(projectId: string, limit: number = 3): Observable<Meeting[]> {
    return this.getMeetingsByProject(projectId, limit, 'created_at.desc');
  }

  public getUpcomingMeetingsByProject(projectId: string, limit: number = 3): Observable<Meeting[]> {
    const now = new Date().toISOString();
    let params = new HttpParams().set('project_id', `eq.${projectId}`).set('start_time', `gte.${now}`).set('order', 'start_time.asc');

    if (limit) {
      params = params.set('limit', limit.toString());
    }

    return this.getMeetings(params);
  }

  public getPastMeetingsByProject(projectId: string, limit: number = 3): Observable<Meeting[]> {
    const now = new Date().toISOString();
    let params = new HttpParams().set('project_id', `eq.${projectId}`).set('start_time', `lt.${now}`).set('order', 'start_time.desc');

    if (limit) {
      params = params.set('limit', limit.toString());
    }

    return this.getMeetings(params);
  }

  public getMeeting(id: string): Observable<Meeting> {
    return this.http.get<Meeting>(`/api/meetings/${id}`).pipe(
      catchError((error) => {
        console.error(`Failed to load meeting ${id}:`, error);
        return of(error);
      }),
      tap((meeting) => this.meeting.set(meeting))
    );
  }

  public getMeetingParticipants(meetingId: string): Observable<MeetingParticipant[]> {
    return this.http.get<MeetingParticipant[]>(`/api/meetings/${meetingId}/participants`).pipe(
      catchError((error) => {
        console.error(`Failed to load participants for meeting ${meetingId}:`, error);
        return of([]);
      })
    );
  }

  public createMeeting(meeting: CreateMeetingRequest): Observable<Meeting> {
    return this.http.post<Meeting>('/api/meetings', meeting).pipe(
      take(1),
      catchError((error) => {
        console.error('Failed to create meeting:', error);
        throw error;
      })
    );
  }

  public updateMeeting(id: string, meeting: UpdateMeetingRequest, editType?: 'single' | 'future'): Observable<Meeting> {
    let params = new HttpParams();
    if (editType) {
      params = params.set('editType', editType);
    }
    return this.http.put<Meeting>(`/api/meetings/${id}`, meeting, { params }).pipe(
<<<<<<< HEAD
      take(1),
=======
>>>>>>> 90e782c2
      catchError((error) => {
        console.error(`Failed to update meeting ${id}:`, error);
        throw error;
      })
    );
  }

  public deleteMeeting(id: string, deleteType?: 'single' | 'series' | 'future'): Observable<void> {
    let params = new HttpParams();
    if (deleteType) {
      params = params.set('deleteType', deleteType);
    }
    return this.http.delete<void>(`/api/meetings/${id}`, { params }).pipe(
      take(1),
      catchError((error) => {
        console.error(`Failed to delete meeting ${id}:`, error);
        throw error;
      })
    );
  }

  public addMeetingParticipant(meetingId: string, participant: Partial<MeetingParticipant>): Observable<MeetingParticipant> {
    return this.http.post<MeetingParticipant>(`/api/meetings/${meetingId}/participants`, participant).pipe(
      take(1),
      catchError((error) => {
        console.error(`Failed to add participant to meeting ${meetingId}:`, error);
        throw error;
      })
    );
  }

  public deleteMeetingParticipant(meetingId: string, participantId: string): Observable<void> {
    return this.http.delete<void>(`/api/meetings/${meetingId}/participants/${participantId}`).pipe(
      take(1),
      catchError((error) => {
        console.error(`Failed to delete participant ${participantId} from meeting ${meetingId}:`, error);
        throw error;
      })
    );
  }
}<|MERGE_RESOLUTION|>--- conflicted
+++ resolved
@@ -4,11 +4,7 @@
 import { HttpClient, HttpParams } from '@angular/common/http';
 import { inject, Injectable, signal, WritableSignal } from '@angular/core';
 import { CreateMeetingRequest, Meeting, MeetingParticipant, UpdateMeetingRequest } from '@lfx-pcc/shared/interfaces';
-<<<<<<< HEAD
-import { catchError, Observable, of, take, tap } from 'rxjs';
-=======
 import { catchError, Observable, of, tap } from 'rxjs';
->>>>>>> 90e782c2
 
 @Injectable({
   providedIn: 'root',
@@ -102,10 +98,7 @@
       params = params.set('editType', editType);
     }
     return this.http.put<Meeting>(`/api/meetings/${id}`, meeting, { params }).pipe(
-<<<<<<< HEAD
       take(1),
-=======
->>>>>>> 90e782c2
       catchError((error) => {
         console.error(`Failed to update meeting ${id}:`, error);
         throw error;
