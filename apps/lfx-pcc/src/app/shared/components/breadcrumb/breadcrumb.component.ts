// Copyright The Linux Foundation and each contributor to LFX.
// SPDX-License-Identifier: MIT

import { CommonModule } from '@angular/common';
import { Component, ContentChild, input, output, TemplateRef } from '@angular/core';
import { RouterModule } from '@angular/router';
import { MenuItem } from 'primeng/api';
import { BreadcrumbItemClickEvent, BreadcrumbModule } from 'primeng/breadcrumb';

@Component({
  selector: 'lfx-breadcrumb',
  standalone: true,
  imports: [CommonModule, RouterModule, BreadcrumbModule],
  templateUrl: './breadcrumb.component.html',
<<<<<<< HEAD
=======
  // TODO: Remove ngSkipHydration when upgrading to Angular 20 - zoneless hydration compatibility
  // https://github.com/angular/angular/issues/50543
>>>>>>> 1bd60eb6
  host: { ngSkipHydration: 'true' },
})
export class BreadcrumbComponent {
  @ContentChild('item', { static: false, descendants: false }) public itemTemplate?: TemplateRef<any>;
  @ContentChild('separator', { static: false, descendants: false }) public separatorTemplate?: TemplateRef<any>;

  public readonly model = input<MenuItem[] | undefined>(undefined);
  public readonly home = input<MenuItem | undefined>(undefined);
  public readonly style = input<{ [key: string]: any } | null | undefined>(undefined);
  public readonly styleClass = input<string | undefined>(undefined);
  public readonly homeAriaLabel = input<string | undefined>(undefined);

  public readonly onItemClick = output<BreadcrumbItemClickEvent>();

  protected handleItemClick(event: BreadcrumbItemClickEvent): void {
    this.onItemClick.emit(event);
  }
}<|MERGE_RESOLUTION|>--- conflicted
+++ resolved
@@ -12,11 +12,8 @@
   standalone: true,
   imports: [CommonModule, RouterModule, BreadcrumbModule],
   templateUrl: './breadcrumb.component.html',
-<<<<<<< HEAD
-=======
   // TODO: Remove ngSkipHydration when upgrading to Angular 20 - zoneless hydration compatibility
   // https://github.com/angular/angular/issues/50543
->>>>>>> 1bd60eb6
   host: { ngSkipHydration: 'true' },
 })
 export class BreadcrumbComponent {
