<<<<<<< HEAD
<!-- Copyright The Linux Foundation and each contributor to LFX. -->
<!-- SPDX-License-Identifier: MIT -->

<p-menu 
  #menuComponent 
=======
<p-menu
  #menuComponent
>>>>>>> 95335e21
  [model]="model()"
  [style]="style()"
  [styleClass]="styleClass()"
  [popup]="popup()"
  [appendTo]="appendTo()"
  [autoZIndex]="autoZIndex()"
  [baseZIndex]="baseZIndex()"
  [showTransitionOptions]="showTransitionOptions()"
  [hideTransitionOptions]="hideTransitionOptions()"
  [id]="id()"
  [ariaLabel]="ariaLabel()"
  [ariaLabelledBy]="ariaLabelledBy()"
  (onFocus)="handleFocus($event)"
  (onBlur)="handleBlur($event)"
  (onShow)="handleShow($event)"
  (onHide)="handleHide($event)">
  <ng-template #start>
    <ng-container *ngTemplateOutlet="startTemplate || null"></ng-container>
  </ng-template>
  <ng-template #end>
    <ng-container *ngTemplateOutlet="endTemplate || null"></ng-container>
  </ng-template>
  <ng-template #item let-item let-index="index" *ngIf="itemTemplate">
    <ng-container *ngTemplateOutlet="itemTemplate || null; context: { $implicit: item, index: index }"> </ng-container>
  </ng-template>
  <ng-template #submenuheader let-item *ngIf="submenuHeaderTemplate">
    <ng-container *ngTemplateOutlet="submenuHeaderTemplate || null; context: { $implicit: item }"> </ng-container>
  </ng-template>
</p-menu><|MERGE_RESOLUTION|>--- conflicted
+++ resolved
@@ -1,13 +1,8 @@
-<<<<<<< HEAD
 <!-- Copyright The Linux Foundation and each contributor to LFX. -->
 <!-- SPDX-License-Identifier: MIT -->
 
-<p-menu 
-  #menuComponent 
-=======
 <p-menu
   #menuComponent
->>>>>>> 95335e21
   [model]="model()"
   [style]="style()"
   [styleClass]="styleClass()"
