--- conflicted
+++ resolved
@@ -275,21 +275,25 @@
             [additionalRegistrantsCount]="additionalRegistrantsCount()"
             (addParticipant)="openAddRegistrantModal()">
           </lfx-meeting-rsvp-details>
-<<<<<<< HEAD
+        } @else if (!pastMeeting()) {
+          <!-- Show RSVP Selection for authenticated non-organizers (upcoming meetings only) -->
+          <lfx-rsvp-button-group [meeting]="meeting()" [occurrenceId]="occurrence()?.occurrence_id"> </lfx-rsvp-button-group>
         } @else if (pastMeeting() && !meeting().organizer) {
           <!-- Show Recording and AI Summary buttons for past meetings (non-organizers) -->
           <div class="flex flex-col gap-2">
-            <lfx-button
-              class="w-full"
-              icon="fa-light fa-play"
-              label="See Recording"
-              size="small"
-              severity="secondary"
-              styleClass="w-full"
-              data-testid="see-recording-button"
-              (click)="openRecordingModal()">
-            </lfx-button>
-            @if (hasSummary()) {
+            @if (hasRecording()) {
+              <lfx-button
+                class="w-full"
+                icon="fa-light fa-play"
+                label="See Recording"
+                size="small"
+                severity="secondary"
+                styleClass="w-full"
+                data-testid="see-recording-button"
+                (click)="openRecordingModal()">
+              </lfx-button>
+            }
+            @if (hasSummary() && summaryApproved()) {
               <lfx-button
                 class="w-full"
                 icon="fa-light fa-sparkles"
@@ -300,25 +304,8 @@
                 data-testid="see-ai-summary-button"
                 (click)="openSummaryModal()">
               </lfx-button>
-            } @else {
-              <lfx-button
-                class="w-full"
-                icon="fa-light fa-sparkles"
-                label="AI Summary Pending"
-                size="small"
-                severity="secondary"
-                styleClass="w-full"
-                [disabled]="true"
-                data-testid="ai-summary-pending-button">
-              </lfx-button>
-            }
-          </div>
-        } @else {
-=======
-        } @else if (!pastMeeting()) {
->>>>>>> fcef70a8
-          <!-- Show RSVP Selection for authenticated non-organizers (upcoming meetings only) -->
-          <lfx-rsvp-button-group [meeting]="meeting()" [occurrenceId]="occurrence()?.occurrence_id"> </lfx-rsvp-button-group>
+            }
+          </div>
         }
 
         <!-- Action Buttons for People Column -->
