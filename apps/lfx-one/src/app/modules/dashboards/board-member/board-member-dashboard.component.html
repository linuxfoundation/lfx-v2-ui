<!-- Copyright The Linux Foundation and each contributor to LFX. -->
<!-- SPDX-License-Identifier: MIT -->

<div class="container mx-auto px-4 sm:px-6 lg:px-8" data-testid="dashboard-container">
  <!-- Foundation Project -->
  @if (selectedFoundation()) {
<<<<<<< HEAD
    <div class="mb-6 flex justify-between items-center gap-4" data-testid="foundation-project">
      <h1 class="text-2xl font-serif font-semibold text-gray-900">{{ selectedFoundation()?.name }} Overview</h1>
      <!-- Data Copilot Button -->
      <lfx-data-copilot></lfx-data-copilot>
=======
    <div class="mb-6 flex items-center gap-4" data-testid="foundation-project">
      <h1>{{ selectedFoundation()?.name }} Overview</h1>
>>>>>>> 6f3728f9
    </div>
  }

  <!-- Organization Selector -->
  @if (showOrganizationSelector()) {
    <div class="mb-6 flex items-center gap-4" data-testid="organization-selector">
      <label for="organization-select" class="text-sm font-semibold text-gray-700">Organization:</label>
      <lfx-select
        [form]="form"
        control="selectedAccountId"
        [options]="availableAccounts()"
        optionLabel="accountName"
        optionValue="accountId"
        [filter]="true"
        filterPlaceholder="Search organizations..."
        placeholder="Select an organization"
        [showClear]="false"
        styleClass="min-w-[300px]"
        inputId="organization-select"
        data-testid="organization-select" />
    </div>
  }

  <!-- Dashboard Sections -->
  <div class="flex flex-col gap-6" data-testid="dashboard-sections-grid">
    <!-- Organization Involvement - Full Width -->
    <lfx-organization-involvement />

    <!-- Middle Row - Two Cards -->
    <div class="grid grid-cols-1 md:grid-cols-2 gap-6">
      <!-- Pending Actions -->
      <lfx-pending-actions class="h-full" [pendingActions]="boardMemberActions()" />

      <!-- My Meetings -->
      <lfx-my-meetings class="h-full" />
    </div>

    <!-- Foundation Health - Full Width -->
    <lfx-foundation-health />
  </div>
</div><|MERGE_RESOLUTION|>--- conflicted
+++ resolved
@@ -4,15 +4,10 @@
 <div class="container mx-auto px-4 sm:px-6 lg:px-8" data-testid="dashboard-container">
   <!-- Foundation Project -->
   @if (selectedFoundation()) {
-<<<<<<< HEAD
     <div class="mb-6 flex justify-between items-center gap-4" data-testid="foundation-project">
-      <h1 class="text-2xl font-serif font-semibold text-gray-900">{{ selectedFoundation()?.name }} Overview</h1>
+      <h1>{{ selectedFoundation()?.name }} Overview</h1>
       <!-- Data Copilot Button -->
       <lfx-data-copilot></lfx-data-copilot>
-=======
-    <div class="mb-6 flex items-center gap-4" data-testid="foundation-project">
-      <h1>{{ selectedFoundation()?.name }} Overview</h1>
->>>>>>> 6f3728f9
     </div>
   }
 
