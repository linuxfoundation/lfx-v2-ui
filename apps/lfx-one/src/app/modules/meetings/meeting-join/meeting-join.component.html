--- conflicted
+++ resolved
@@ -223,61 +223,6 @@
               }
             </div>
 
-<<<<<<< HEAD
-          <!-- Meeting Attachments -->
-          @if (attachments().length > 0) {
-            <div class="mb-4" data-testid="meeting-attachments">
-              <div class="flex items-center gap-2 mb-2">
-                <i class="fa-light fa-paperclip text-gray-400"></i>
-                <span class="text-sm font-medium text-gray-700 font-sans">Meeting Attachments</span>
-              </div>
-              <div class="space-y-2">
-                @for (attachment of attachments(); track attachment.uid; let i = $index) {
-                  <div
-                    class="flex items-center justify-between p-3 bg-gray-50 border border-gray-200 rounded-lg"
-                    [attr.data-testid]="'meeting-attachment-' + i">
-                    <div class="flex items-center gap-3">
-                      <div class="p-2 bg-blue-100 rounded-lg">
-                        @if (attachment.type === 'link') {
-                          <i class="fa-light fa-paperclip text-blue-600"></i>
-                        } @else {
-                          <i class="fa-light fa-file text-blue-600"></i>
-                        }
-                      </div>
-                      <div>
-                        <p class="text-sm font-medium text-gray-900 font-sans">{{ attachment.name }}</p>
-                        <p class="text-xs text-gray-500 font-sans">
-                          @if (attachment.file_size) {
-                            {{ attachment.file_size | fileSize }}
-                          }
-                        </p>
-                      </div>
-                    </div>
-                    <div class="flex items-center gap-2">
-                      @if (attachment.type === 'link' && attachment.link) {
-                        <a
-                          [href]="attachment.link"
-                          target="_blank"
-                          rel="noopener noreferrer"
-                          class="inline-flex items-center gap-1 px-2 py-1 bg-blue-100 hover:bg-blue-200 text-xs text-blue-700 rounded transition-colors"
-                          [attr.data-testid]="'download-attachment-' + i">
-                          <i class="fa-light fa-external-link"></i>
-                          <span>Open Link</span>
-                        </a>
-                      } @else if (attachment.type === 'file') {
-                        <a
-                          [href]="'/api/meetings/' + meeting().uid + '/attachments/' + attachment.uid"
-                          target="_blank"
-                          rel="noopener noreferrer"
-                          [download]="attachment.name"
-                          class="inline-flex items-center gap-1 px-2 py-1 bg-blue-100 hover:bg-blue-200 text-xs text-blue-700 rounded transition-colors"
-                          [attr.data-testid]="'download-attachment-' + i">
-                          <i class="fa-light fa-download"></i>
-                          <span>Download</span>
-                        </a>
-                      }
-                    </div>
-=======
             <!-- Right: Resources Card (fixed width) -->
             <div class="w-full md:w-[296px]">
               <div class="bg-slate-50 border border-slate-200 rounded-md p-3" [attr.data-testid]="'resources-card'">
@@ -306,7 +251,6 @@
                         }}</span>
                       </a>
                     }
->>>>>>> 8f939460
                   </div>
                 } @else {
                   @if (!authenticated() && meeting().visibility === 'private') {
