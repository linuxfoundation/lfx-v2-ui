--- conflicted
+++ resolved
@@ -51,11 +51,7 @@
 
     // Initialize state
     this.meetingsLoading = signal<boolean>(true);
-<<<<<<< HEAD
-    this.pastMeetingsLoading = signal<boolean>(false);
-=======
     this.pastMeetingsLoading = signal<boolean>(true);
->>>>>>> fcef70a8
     this.refresh$ = new BehaviorSubject<void>(undefined);
     this.currentView = signal<'list' | 'calendar'>('list');
     this.searchQuery = signal<string>('');
@@ -79,11 +75,7 @@
   }
 
   private initializeUpcomingMeetings(): Signal<Meeting[]> {
-<<<<<<< HEAD
-    // Convert signals to observables to react to changes
-=======
     // Convert project signal to observable to react to project changes
->>>>>>> fcef70a8
     const project$ = toObservable(this.project);
     const timeFilter$ = toObservable(this.timeFilter);
 
@@ -96,10 +88,7 @@
             return of([]);
           }
 
-<<<<<<< HEAD
           this.meetingsLoading.set(true);
-=======
->>>>>>> fcef70a8
           return this.meetingService.getMeetingsByProject(project.projectId, 100).pipe(
             map((meetings) => {
               // Sort meetings by current or next occurrence start time (earliest first)
@@ -122,10 +111,7 @@
             }),
             catchError((error) => {
               console.error('Failed to load upcoming meetings:', error);
-<<<<<<< HEAD
-=======
               this.meetingsLoading.set(false);
->>>>>>> fcef70a8
               return of([]);
             }),
             finalize(() => this.meetingsLoading.set(false))
@@ -137,7 +123,6 @@
   }
 
   private initializePastMeetings(): Signal<PastMeeting[]> {
-<<<<<<< HEAD
     // Convert signals to observables to react to changes
     const project$ = toObservable(this.project);
     const timeFilter$ = toObservable(this.timeFilter);
@@ -147,41 +132,18 @@
         switchMap(([project, timeFilter]) => {
           // Only load past meetings when past filter is selected
           if (!project?.projectId || timeFilter !== 'past') {
-=======
-    // Convert project signal to observable to react to project changes
-    const project$ = toObservable(this.project);
-
-    return toSignal(
-      merge(
-        project$, // Triggers on project context changes
-        this.refresh$ // Triggers on manual refresh
-      ).pipe(
-        tap(() => this.pastMeetingsLoading.set(true)),
-        switchMap(() => {
-          const project = this.project();
-          if (!project?.projectId) {
->>>>>>> fcef70a8
             this.pastMeetingsLoading.set(false);
             return of([]);
           }
 
-<<<<<<< HEAD
           this.pastMeetingsLoading.set(true);
-          return this.meetingService.getPastMeetingsByProject(project.projectId, 100).pipe(
-            catchError((error) => {
-              console.error('Failed to load past meetings:', error);
-              return of([]);
-            }),
-            finalize(() => this.pastMeetingsLoading.set(false))
-=======
           return this.meetingService.getPastMeetingsByProject(project.projectId, 100).pipe(
             catchError((error) => {
               console.error('Failed to load past meetings:', error);
               this.pastMeetingsLoading.set(false);
               return of([]);
             }),
-            tap(() => this.pastMeetingsLoading.set(false))
->>>>>>> fcef70a8
+            finalize(() => this.pastMeetingsLoading.set(false))
           );
         })
       ),
