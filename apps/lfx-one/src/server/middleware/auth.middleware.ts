--- conflicted
+++ resolved
@@ -84,27 +84,13 @@
  * @param req - Express request object
  * @param isOptionalRoute - Whether this is an optional auth route (affects logout behavior on refresh failure)
  */
-<<<<<<< HEAD
 async function extractBearerToken(req: Request, attemptRefresh: boolean = true): Promise<TokenExtractionResult> {
   const startTime = Date.now();
-=======
-async function extractBearerToken(req: Request, isOptionalRoute: boolean = false): Promise<TokenExtractionResult> {
-  const startTime = logger.startOperation(req, 'token_extraction', {
-    path: req.path,
-    hasOidc: !!req.oidc,
-    isAuthenticated: req.oidc?.isAuthenticated(),
-    hasAccessToken: !!req.oidc?.accessToken,
-    isTokenExpired: req.oidc?.accessToken?.isExpired(),
-    tokenValue: req.oidc?.accessToken?.access_token ? 'present' : 'missing',
-    isOptionalRoute,
-  });
->>>>>>> 9430bb69
 
   try {
     if (req.oidc?.isAuthenticated()) {
       // Check if token exists and is expired
       if (req.oidc.accessToken?.isExpired()) {
-<<<<<<< HEAD
         // For optional routes, don't attempt refresh - just skip token extraction
         if (!attemptRefresh) {
           logger.debug(req, 'token_extraction', 'Skipping token refresh for optional route', {
@@ -114,8 +100,6 @@
           return { success: true, needsLogout: false };
         }
 
-=======
->>>>>>> 9430bb69
         try {
           // Always attempt to refresh the token for better UX
           // Authenticated users should get enhanced features when possible
