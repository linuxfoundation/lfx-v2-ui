--- conflicted
+++ resolved
@@ -3,9 +3,6 @@
 
 import { NATS_CONFIG } from '@lfx-one/shared/constants';
 import { NatsSubjects } from '@lfx-one/shared/enums';
-<<<<<<< HEAD
-import { UserEmailsResponse, UserMetadata, UserMetadataUpdateRequest, UserMetadataUpdateResponse } from '@lfx-one/shared/interfaces';
-=======
 import {
   ActiveWeeksStreakResponse,
   ActiveWeeksStreakRow,
@@ -13,6 +10,7 @@
   ProjectItem,
   UserCodeCommitsResponse,
   UserCodeCommitsRow,
+  UserEmailsResponse,
   UserMetadata,
   UserMetadataUpdateRequest,
   UserMetadataUpdateResponse,
@@ -21,7 +19,6 @@
   UserPullRequestsResponse,
   UserPullRequestsRow,
 } from '@lfx-one/shared/interfaces';
->>>>>>> 51477072
 import { Request } from 'express';
 
 import { ResourceNotFoundError } from '../errors';
