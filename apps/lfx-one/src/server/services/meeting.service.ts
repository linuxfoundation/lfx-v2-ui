--- conflicted
+++ resolved
@@ -8,14 +8,10 @@
   MeetingJoinURL,
   MeetingRegistrant,
   PastMeetingParticipant,
-<<<<<<< HEAD
   PastMeetingRecording,
   PastMeetingSummary,
   QueryServiceResponse,
-=======
->>>>>>> 594044ef
   QueryServiceCountResponse,
-  QueryServiceResponse,
   UpdateMeetingRegistrantRequest,
   UpdateMeetingRequest,
   UpdatePastMeetingSummaryRequest,
