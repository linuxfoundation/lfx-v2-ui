# Copyright The Linux Foundation and each contributor to LFX.
# SPDX-License-Identifier: MIT

name: E2E Tests

permissions:
  id-token: write
  contents: read
  issues: write
  pull-requests: write

on:
  workflow_call:
    inputs:
      node-version:
        description: 'Node.js version to use'
        required: false
        default: '22'
        type: string
      test-command:
        description: 'Test command to run'
        required: false
        default: 'e2e'
        type: string
      browser:
        description: 'Browser to test (chromium, firefox, mobile-chrome, or all)'
        required: false
        default: 'all'
        type: string
      base-url:
        description: 'Base URL for testing'
        required: false
        default: 'http://localhost:4200'
        type: string
      skip-build:
        description: 'Skip building the application (use existing build)'
        required: false
        default: false
        type: boolean
    secrets:
      TEST_USERNAME:
        description: 'Username for test authentication'
        required: false
      TEST_PASSWORD:
        description: 'Password for test authentication'
        required: false
      AI_API_KEY:
        description: 'API key for AI'
        required: false
      AI_PROXY_URL:
        description: 'Proxy URL for AI'
        required: false
    outputs:
      test-results:
        description: 'Test results summary'
        value: ${{ jobs.e2e-tests.outputs.test-results }}

jobs:
  e2e-tests:
    name: Playwright E2E Tests
    runs-on: ubuntu-latest
    timeout-minutes: 30
    outputs:
      test-results: ${{ steps.test-results.outputs.results }}
<<<<<<< HEAD

=======
>>>>>>> da175f35
    steps:
      - name: Checkout code
        uses: actions/checkout@v4
        with:
          fetch-depth: 0

      - name: Enable Corepack
        run: corepack enable

      - name: Setup Node.js
        uses: actions/setup-node@v4
        with:
          node-version: ${{ inputs.node-version }}
          cache: 'yarn'

      - name: Install dependencies
        run: yarn install --immutable

      - name: OIDC Auth
        uses: aws-actions/configure-aws-credentials@v4
        id: oidc-auth
        with:
          audience: sts.amazonaws.com
          role-to-assume: arn:aws:iam::788942260905:role/github-actions-deploy
          aws-region: us-west-2

      - name: Read secrets from AWS Secrets Manager into environment variables
        id: get_secrets
        uses: aws-actions/aws-secretsmanager-get-secrets@v2
        with:
          secret-ids: |
            SUPABASE, /cloudops/managed-secrets/cloud/supabase/api_key
            AUTH0,  /cloudops/managed-secrets/auth0/LFX_V2_PCC
<<<<<<< HEAD
            AUTH,  /cloudops/managed-secrets/auth0/LFX_V2_Meeting_Join_M2M
      - name: Setup Turborepo cache
        uses: actions/cache@v4
        with:
          path: |
            .turbo
            node_modules/.cache/turbo
          key: ${{ runner.os }}-turbo-${{ hashFiles('**/yarn.lock') }}-${{ hashFiles('**/*', '!**/node_modules/**', '!**/.turbo/**') }}
          restore-keys: |
            ${{ runner.os }}-turbo-${{ hashFiles('**/yarn.lock') }}-
            ${{ runner.os }}-turbo-
=======
>>>>>>> da175f35

      - name: Validate required secrets for E2E testing
        id: validate-secrets
        run: |
          missing_secrets=""

          # Check AWS Secrets Manager secrets (masked environment variables)
          if [ -z "$AUTH0" ]; then
            missing_secrets="$missing_secrets AUTH0 (from AWS Secrets Manager)"
          else
            AUTH0_CLIENT_ID=$(echo "$AUTH0" | jq -r '.client_id // empty')
            AUTH0_CLIENT_SECRET=$(echo "$AUTH0" | jq -r '.client_secret // empty')
            if [ -z "$AUTH0_CLIENT_ID" ] || [ -z "$AUTH0_CLIENT_SECRET" ]; then
              missing_secrets="$missing_secrets AUTH0.client_id or AUTH0.client_secret (from AWS Secrets Manager)"
            fi
          fi
          if [ -z "$SUPABASE" ]; then
            missing_secrets="$missing_secrets SUPABASE (from AWS Secrets Manager)"
          else
            SUPABASE_URL=$(echo "$SUPABASE" | jq -r '.url // empty')
            SUPABASE_API_KEY=$(echo "$SUPABASE" | jq -r '.api_key // empty')
            if [ -z "$SUPABASE_URL" ] || [ -z "$SUPABASE_API_KEY" ]; then
              missing_secrets="$missing_secrets SUPABASE.url or SUPABASE.api_key (from AWS Secrets Manager)"
            fi
          fi
          if [ -z "$AUTH" ]; then
            missing_secrets="$missing_secrets AUTH (from AWS Secrets Manager)"
          else
            M2M_AUTH_CLIENT_ID=$(echo "$AUTH" | jq -r '.m2m_client_id // empty')
            M2M_AUTH_CLIENT_SECRET=$(echo "$AUTH" | jq -r '.m2m_client_secret // empty')
            if [ -z "$M2M_AUTH_CLIENT_ID" ] || [ -z "$M2M_AUTH_CLIENT_SECRET" ]; then
              missing_secrets="$missing_secrets AUTH.m2m_client_id or AUTH.m2m_client_secret (from AWS Secrets Manager)"
            fi
          fi

          # Check GitHub secrets (fallback)
          if [ -z "${{ secrets.TEST_USERNAME }}" ]; then
            missing_secrets="$missing_secrets TEST_USERNAME"
          fi
          if [ -z "${{ secrets.TEST_PASSWORD }}" ]; then
            missing_secrets="$missing_secrets TEST_PASSWORD"
          fi
          if [ -z "${{ secrets.AI_API_KEY }}" ]; then
            missing_secrets="$missing_secrets AI_API_KEY"
          fi
          if [ -z "${{ secrets.AI_PROXY_URL }}" ]; then
            missing_secrets="$missing_secrets AI_PROXY_URL"
          fi

          if [ -n "$missing_secrets" ]; then
            echo "❌ Missing required secrets for E2E testing:$missing_secrets"
            echo "Please configure these secrets to enable E2E tests."
            echo "can_run_tests=false" >> $GITHUB_OUTPUT
          else
            echo "✅ All required secrets are configured"
            echo "can_run_tests=true" >> $GITHUB_OUTPUT
          fi

      - name: Set up non-sensitive environment variables
        if: steps.validate-secrets.outputs.can_run_tests == 'true'
        run: |
          echo "ENV=development" >> $GITHUB_ENV
          echo "PCC_BASE_URL=http://localhost:4200" >> $GITHUB_ENV
          echo "PCC_AUTH0_ISSUER_BASE_URL=https://linuxfoundation-dev.auth0.com/" >> $GITHUB_ENV
          echo "PCC_AUTH0_AUDIENCE=https://api-gw.dev.platform.linuxfoundation.org/" >> $GITHUB_ENV
          echo "LFX_V2_SERVICE=http://lfx-api.dev.v2.cluster.linuxfound.info" >> $GITHUB_ENV
          echo "NATS_URL=nats://lfx-platform-nats.lfx.svc.cluster.local:4222" >> $GITHUB_ENV
          echo "M2M_AUTH_ISSUER_BASE_URL=https://linuxfoundation-dev.auth0.com/" >> $GITHUB_ENV
          echo "M2M_AUTH_AUDIENCE=https://api-gw.dev.platform.linuxfoundation.org/" >> $GITHUB_ENV
          echo "CI=true" >> $GITHUB_ENV

      - name: Set up sensitive environment variables
        if: steps.validate-secrets.outputs.can_run_tests == 'true'
        run: |
          # Parse and set AUTH0 secrets with explicit masking
          if [ -n "$AUTH0" ]; then
            AUTH0_CLIENT_ID=$(echo "$AUTH0" | jq -r '.client_id // empty')
            AUTH0_CLIENT_SECRET=$(echo "$AUTH0" | jq -r '.client_secret // empty')

            # Explicitly mask the values
            echo "::add-mask::$AUTH0_CLIENT_ID"
            echo "::add-mask::$AUTH0_CLIENT_SECRET"

            # Set as environment variables
            echo "PCC_AUTH0_CLIENT_ID=$AUTH0_CLIENT_ID" >> $GITHUB_ENV
            echo "PCC_AUTH0_CLIENT_SECRET=$AUTH0_CLIENT_SECRET" >> $GITHUB_ENV
            echo "✅ AUTH0 secrets set as masked environment variables"
          fi

          if [ -n "$AUTH" ]; then
            M2M_AUTH_CLIENT_ID=$(echo "$AUTH" | jq -r '.m2m_client_id // empty')
            M2M_AUTH_CLIENT_SECRET=$(echo "$AUTH" | jq -r '.m2m_client_secret // empty')

            # Explicitly mask the values
            echo "::add-mask::$M2M_AUTH_CLIENT_ID"
            echo "::add-mask::$M2M_AUTH_CLIENT_SECRET"

            # Set as environment variables
            echo "M2M_AUTH_CLIENT_ID=$M2M_AUTH_CLIENT_ID" >> $GITHUB_ENV
            echo "M2M_AUTH_CLIENT_SECRET=$M2M_AUTH_CLIENT_SECRET" >> $GITHUB_ENV
            echo "✅ M2M_AUTH secrets set as masked environment variables"
          fi


          # Parse and set SUPABASE secrets
          if [ -n "$SUPABASE" ]; then
            SUPABASE_URL=$(echo "$SUPABASE" | jq -r '.url // empty')
            SUPABASE_API_KEY=$(echo "$SUPABASE" | jq -r '.api_key // empty')

            # Explicitly mask the values
            echo "::add-mask::$SUPABASE_URL"
            echo "::add-mask::$SUPABASE_API_KEY"

            # Set as environment variables
            echo "SUPABASE_URL=$SUPABASE_URL" >> $GITHUB_ENV
            echo "POSTGRES_API_KEY=$SUPABASE_API_KEY" >> $GITHUB_ENV
            echo "✅ SUPABASE secrets set as masked environment variables"
          fi

          # Set AI secrets
          echo "::add-mask::${{ secrets.AI_API_KEY }}"
          echo "::add-mask::${{ secrets.AI_PROXY_URL }}"
          echo "AI_API_KEY=${{ secrets.AI_API_KEY }}" >> $GITHUB_ENV
          echo "AI_PROXY_URL=${{ secrets.AI_PROXY_URL }}" >> $GITHUB_ENV
          echo "✅ AI secrets set as masked environment variables"

          # Set test credentials
          echo "::add-mask::${{ secrets.TEST_USERNAME }}"
          echo "::add-mask::${{ secrets.TEST_PASSWORD }}"
          echo "TEST_USERNAME=${{ secrets.TEST_USERNAME }}" >> $GITHUB_ENV
          echo "TEST_PASSWORD=${{ secrets.TEST_PASSWORD }}" >> $GITHUB_ENV
          echo "✅ TEST_USERNAME and TEST_PASSWORD secrets set as masked environment variables"

      - name: Install Playwright browsers
        if: steps.validate-secrets.outputs.can_run_tests == 'true'
        working-directory: apps/lfx-pcc
        run: npx playwright install --with-deps

      - name: Create Playwright auth directory
        if: steps.validate-secrets.outputs.can_run_tests == 'true'
        working-directory: apps/lfx-pcc
        run: mkdir -p playwright/.auth

      - name: Build the application
        if: steps.validate-secrets.outputs.can_run_tests == 'true'
        run: yarn build

      - name: Run E2E tests (All browsers)
        if: ${{ inputs.browser == 'all' && steps.validate-secrets.outputs.can_run_tests == 'true' }}
        working-directory: apps/lfx-pcc
        run: |
          if [ -n "$TEST_USERNAME" ] && [ -n "$TEST_PASSWORD" ]; then
            echo "🔐 Running authenticated E2E tests on all browsers"
            echo "🚀 Playwright will automatically start the dev server on localhost:4200"
            echo "📋 Using secrets from AWS Secrets Manager"
            yarn ${{ inputs.test-command }} --reporter=list
          else
            echo "⚠️ No test credentials provided. Skipping E2E tests."
            echo "Set TEST_USERNAME and TEST_PASSWORD secrets to enable E2E tests."
            exit 0
          fi

      - name: Run E2E tests (Specific browser)
        if: ${{ inputs.browser != 'all' && steps.validate-secrets.outputs.can_run_tests == 'true' }}
        working-directory: apps/lfx-pcc
        run: |
          if [ -n "$TEST_USERNAME" ] && [ -n "$TEST_PASSWORD" ]; then
            echo "🔐 Running authenticated E2E tests on ${{ inputs.browser }}"
            echo "🚀 Playwright will automatically start the dev server on localhost:4200"
            echo "📋 Using secrets from AWS Secrets Manager"
            yarn ${{ inputs.test-command }} --project=${{ inputs.browser }} --reporter=list
          else
            echo "⚠️ No test credentials provided. Skipping E2E tests."
            echo "Set TEST_USERNAME and TEST_PASSWORD secrets to enable E2E tests."
            exit 0
          fi

      - name: E2E tests skipped
        if: ${{ steps.validate-secrets.outputs.can_run_tests == 'false' }}
        run: |
          echo "⏭️ E2E tests skipped due to missing required secrets"
          echo "Configure the following secrets to enable E2E testing:"
          echo ""
          echo "AWS Secrets Manager (required):"
          echo "  - /cloudops/managed-secrets/auth0/LFX_V2_PCC (AUTH0 configuration)"
          echo "  - /cloudops/managed-secrets/cloud/supabase/api_key (SUPABASE configuration)"
          echo "  - /cloudops/managed-secrets/ai/ai_config (AI configuration)"
          echo ""
          echo "GitHub Secrets (required for authenticated tests):"
          echo "  - TEST_USERNAME"
          echo "  - TEST_PASSWORD"

      - name: Generate test results summary
        id: test-results
        if: always()
        working-directory: apps/lfx-pcc
        run: |
          if [ "${{ steps.validate-secrets.outputs.can_run_tests }}" == "false" ]; then
            echo "⏭️ E2E tests skipped (missing required secrets)"
            echo "results=skipped" >> $GITHUB_OUTPUT
          elif [ -z "$TEST_USERNAME" ] || [ -z "$TEST_PASSWORD" ]; then
            echo "⏭️ E2E tests skipped (no test credentials)"
            echo "results=skipped" >> $GITHUB_OUTPUT
          elif [ -f "test-results/.last-run.json" ]; then
            echo "✅ E2E tests completed successfully"
            echo "results=success" >> $GITHUB_OUTPUT
          else
            echo "❌ E2E tests failed"
            echo "results=failure" >> $GITHUB_OUTPUT
          fi

      - name: Comment test results on PR
        if: github.event_name == 'pull_request' && always()
        uses: actions/github-script@v7
        with:
          script: |
            const results = '${{ steps.test-results.outputs.results }}';
            const browser = '${{ inputs.browser }}';
            const runId = '${{ github.run_id }}';

            let emoji, status, details;
            
            if (results === 'success') {
              emoji = '✅';
              status = 'passed';
              details = 'All E2E tests passed successfully.';
            } else if (results === 'failure') {
              emoji = '❌';
              status = 'failed';
              details = 'Some E2E tests failed. Check the [test report](https://github.com/${{ github.repository }}/actions/runs/' + runId + ') for details.';
            } else {
              emoji = '⏭️';
              status = 'skipped';
              details = 'E2E tests were skipped (no test credentials provided).';
            }
            
            const comment = `## ${emoji} E2E Tests ${status.charAt(0).toUpperCase() + status.slice(1)}
            
            **Browser:** ${browser}
            **Status:** ${status}
            
            ${details}
            
            <details>
            <summary>Test Configuration</summary>
            
            - **Node.js:** ${{ inputs.node-version }}
            - **Command:** \`${{ inputs.test-command }}\`
            - **Browser:** ${browser}
            - **Base URL:** ${{ inputs.base-url }}
            
            </details>`;
            
            // Look for existing E2E test comment by this bot
            const existingComments = await github.rest.issues.listComments({
              issue_number: context.issue.number,
              owner: context.repo.owner,
              repo: context.repo.repo
            });
            
            const botComment = existingComments.data.find(comment => 
              comment.user.login === 'github-actions[bot]' && 
              comment.body.includes('## ') && 
              comment.body.includes('E2E Tests')
            );
            
            if (botComment) {
              // Update existing comment
              await github.rest.issues.updateComment({
                comment_id: botComment.id,
                owner: context.repo.owner,
                repo: context.repo.repo,
                body: comment
              });
              console.log('Updated existing E2E test comment');
            } else {
              // Create new comment
              await github.rest.issues.createComment({
                issue_number: context.issue.number,
                owner: context.repo.owner,
                repo: context.repo.repo,
                body: comment
              });
              console.log('Created new E2E test comment');
            }<|MERGE_RESOLUTION|>--- conflicted
+++ resolved
@@ -62,10 +62,6 @@
     timeout-minutes: 30
     outputs:
       test-results: ${{ steps.test-results.outputs.results }}
-<<<<<<< HEAD
-
-=======
->>>>>>> da175f35
     steps:
       - name: Checkout code
         uses: actions/checkout@v4
@@ -99,20 +95,6 @@
           secret-ids: |
             SUPABASE, /cloudops/managed-secrets/cloud/supabase/api_key
             AUTH0,  /cloudops/managed-secrets/auth0/LFX_V2_PCC
-<<<<<<< HEAD
-            AUTH,  /cloudops/managed-secrets/auth0/LFX_V2_Meeting_Join_M2M
-      - name: Setup Turborepo cache
-        uses: actions/cache@v4
-        with:
-          path: |
-            .turbo
-            node_modules/.cache/turbo
-          key: ${{ runner.os }}-turbo-${{ hashFiles('**/yarn.lock') }}-${{ hashFiles('**/*', '!**/node_modules/**', '!**/.turbo/**') }}
-          restore-keys: |
-            ${{ runner.os }}-turbo-${{ hashFiles('**/yarn.lock') }}-
-            ${{ runner.os }}-turbo-
-=======
->>>>>>> da175f35
 
       - name: Validate required secrets for E2E testing
         id: validate-secrets
