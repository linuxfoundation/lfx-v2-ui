--- conflicted
+++ resolved
@@ -103,10 +103,11 @@
   ai_summary_access?: string;
   recording_access?: string;
   recurrence?: MeetingRecurrence;
-<<<<<<< HEAD
   restricted?: boolean;
-=======
->>>>>>> b5988dca
+}
+
+export interface DeleteMeetingRequest {
+  deleteType?: 'single' | 'series';
 }
 
 export interface DeleteMeetingRequest {
