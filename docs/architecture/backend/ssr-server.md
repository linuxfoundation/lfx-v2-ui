--- conflicted
+++ resolved
@@ -6,46 +6,6 @@
 
 ### Architectural Overview
 
-<<<<<<< HEAD
-```typescript
-// src/server/server.ts
-import { APP_BASE_HREF } from '@angular/common';
-import { REQUEST } from '@angular/core';
-import { AngularNodeAppEngine, createNodeRequestHandler, isMainModule, writeResponseToNodeResponse } from '@angular/ssr/node';
-import { AuthContext, User } from '@lfx-pcc/shared/interfaces';
-import dotenv from 'dotenv';
-import express, { NextFunction, Request, Response } from 'express';
-import { auth, ConfigParams } from 'express-openid-connect';
-import { dirname, resolve } from 'node:path';
-import { fileURLToPath } from 'node:url';
-import pinoHttp from 'pino-http';
-
-// Middleware and route imports
-import { extractBearerToken } from './middleware/auth-token.middleware';
-import { apiErrorHandler } from './middleware/error-handler.middleware';
-import { protectedRoutesMiddleware } from './middleware/protected-routes.middleware';
-import projectsRouter from './routes/projects';
-import meetingsRouter from './routes/meetings';
-import publicMeetingsRouter from './routes/public-meetings';
-
-dotenv.config();
-
-const serverDistFolder = dirname(fileURLToPath(import.meta.url));
-const browserDistFolder = resolve(serverDistFolder, '../browser');
-
-const angularApp = new AngularNodeAppEngine();
-const app = express();
-
-// Serve static files from /browser
-app.get(
-  '**',
-  express.static(browserDistFolder, {
-    maxAge: '1y',
-    index: 'index.html',
-  })
-);
-```
-=======
 The server architecture follows a **layered approach** where Express.js handles the HTTP layer while Angular Universal manages the application rendering. This separation allows for:
 
 - **Clear separation of concerns** between server logic and client rendering
@@ -62,7 +22,6 @@
 - **Build Integration**: Provides request handler for Angular CLI build processes
 
 This approach eliminates the need for separate server configurations across development and production environments.
->>>>>>> da175f35
 
 ## 🔧 Angular 19 SSR Integration
 
@@ -76,7 +35,45 @@
 
 ### Health Monitoring Architecture
 
-<<<<<<< HEAD
+The application includes **dedicated health endpoints** designed for load balancers and monitoring systems. These endpoints:
+
+- **Bypass authentication** to allow unrestricted health checks
+- **Exclude from logging** to prevent log noise from monitoring systems
+- **Provide immediate responses** without application dependency checks
+
+### Structured Logging Strategy
+
+The server implements **production-ready logging** using Pino for high-performance structured JSON logs. The logging architecture provides:
+
+- **Automatic request/response logging** with performance metrics and status codes
+- **Security-first redaction** automatically removes sensitive headers (authorization, cookies)
+- **Smart filtering** excludes health check endpoints from logs to reduce noise
+- **Configurable log levels** supporting development debugging and production monitoring
+
+### Authentication Architecture
+
+Authentication follows a **session-based approach** using Auth0 with express-openid-connect middleware. This design choice provides:
+
+- **Seamless user experience** through secure session management with encrypted cookies
+- **Automatic token refresh** to maintain user sessions without interruption
+- **Flexible scope management** supporting both UI access and API authentication
+- **Standards compliance** following OAuth 2.0 and OpenID Connect specifications
+
+The authentication layer operates at the Express middleware level, ensuring all routes benefit from consistent security policies.
+
+## 🚀 API Routes and Middleware Strategy
+
+### Middleware Pipeline Architecture
+
+The server employs a **carefully orchestrated middleware pipeline** that processes requests in specific order:
+
+1. **Static Asset Serving** - Fast path for pre-built resources
+2. **Health Monitoring** - Unobstructed monitoring endpoints
+3. **Structured Logging** - Request/response tracking and metrics
+4. **Authentication** - Session management and user context
+5. **API Routes** - Business logic endpoints with bearer token validation
+6. **Angular SSR** - Universal rendering for all remaining routes
+
 ### Authentication Architecture
 
 The server implements selective authentication using Auth0/Authelia:
@@ -104,73 +101,6 @@
 app.use(protectedRoutesMiddleware); // Selective route protection
 ```
 
-## 🛡️ Middleware Stack
-
-### Middleware Order and Purpose
-
-1. **Health Check**: `/health` endpoint (before logging)
-2. **Logging**: Pino HTTP logger with sensitive data redaction
-3. **Authentication**: Express OpenID Connect middleware
-4. **Custom Login Handler**: URL validation and secure redirects
-5. **Protected Routes**: Selective authentication enforcement
-6. **Bearer Token Extraction**: API route authentication
-7. **API Routes**: Protected and public endpoints
-8. **Error Handler**: Structured error responses
-9. **Angular SSR**: Server-side rendering for all other routes
-
-### Protected Routes Middleware
-
-**Location**: `apps/lfx-pcc/src/server/middleware/protected-routes.middleware.ts`
-
-Handles selective authentication:
-
-- Bypasses auth for `/meeting` and `/public/api` routes
-- Redirects unauthenticated users to login for protected routes
-- Returns 401 for unauthenticated API requests
-- Manages token refresh for expired sessions
-
-## 🚀 API Routes and Middleware
-=======
-The application includes **dedicated health endpoints** designed for load balancers and monitoring systems. These endpoints:
-
-- **Bypass authentication** to allow unrestricted health checks
-- **Exclude from logging** to prevent log noise from monitoring systems
-- **Provide immediate responses** without application dependency checks
-
-### Structured Logging Strategy
->>>>>>> da175f35
-
-The server implements **production-ready logging** using Pino for high-performance structured JSON logs. The logging architecture provides:
-
-- **Automatic request/response logging** with performance metrics and status codes
-- **Security-first redaction** automatically removes sensitive headers (authorization, cookies)
-- **Smart filtering** excludes health check endpoints from logs to reduce noise
-- **Configurable log levels** supporting development debugging and production monitoring
-
-### Authentication Architecture
-
-Authentication follows a **session-based approach** using Auth0 with express-openid-connect middleware. This design choice provides:
-
-- **Seamless user experience** through secure session management with encrypted cookies
-- **Automatic token refresh** to maintain user sessions without interruption
-- **Flexible scope management** supporting both UI access and API authentication
-- **Standards compliance** following OAuth 2.0 and OpenID Connect specifications
-
-The authentication layer operates at the Express middleware level, ensuring all routes benefit from consistent security policies.
-
-## 🚀 API Routes and Middleware Strategy
-
-### Middleware Pipeline Architecture
-
-The server employs a **carefully orchestrated middleware pipeline** that processes requests in specific order:
-
-1. **Static Asset Serving** - Fast path for pre-built resources
-2. **Health Monitoring** - Unobstructed monitoring endpoints
-3. **Structured Logging** - Request/response tracking and metrics
-4. **Authentication** - Session management and user context
-5. **API Routes** - Business logic endpoints with bearer token validation
-6. **Angular SSR** - Universal rendering for all remaining routes
-
 ### API Authentication Strategy
 
 API endpoints use **dual authentication modes**:
